--- conflicted
+++ resolved
@@ -1,20 +1,16 @@
-import os
-<<<<<<< HEAD
-import math
 from itertools import chain
-=======
+from pathlib import Path
 from typing import Any
->>>>>>> bcafd25c
-from pathlib import Path
+from typing import Set
 import logging
 import math
+import os
+import pathlib
 import re, random
-import pathlib
-from typing import Set
 
 import gradio as gr
+
 import modules.scripts as scripts
-
 from modules.processing import process_images, fix_seed, Processed
 from modules.shared import opts
 
@@ -23,7 +19,7 @@
 
 WILDCARD_DIR = getattr(opts, "wildcard_dir", "scripts/wildcards")
 MAX_RECURSIONS = 20
-VERSION = "0.7.0"
+VERSION = "0.8.0"
 WILDCARD_SUFFIX = "txt"
 MAX_IMAGES = 1000
 
@@ -94,10 +90,6 @@
 
 wildcard_manager = WildcardManager()
 
-<<<<<<< HEAD
-class PromptGenerator:
-    pass
-=======
 class UiCreation:
     def write(self, wildcards: list[str], hierarchy: dict[str, Any]) -> str:
         html = ""
@@ -126,7 +118,9 @@
     if match is None or len(match.groups()) == 0:
         logger.warning("Unexpected missing combination")
         return ""
->>>>>>> bcafd25c
+
+class PromptGenerator:
+    pass
 
 class RandomPromptGenerator(PromptGenerator):
     def __init__(self, template):
@@ -292,87 +286,91 @@
         return f"Dynamic Prompting v{VERSION}"
 
     def ui(self, is_img2img):
-        html = """
+        wildcard_html = ui_creation.probe()
+        html = f"""
             <style>
-            .collapsible {
-            background-color: #1f2937;
-            color: white;
-            cursor: pointer;
-            padding: 18px;
-            width: 100%;
-            border: 2px #0C111C;
-            border-right-style: solid;
-            border-top-style: solid;
-            border-left-style: solid;
-            border-bottom-style: solid;
-            border-radius: 8px 8px 8px 8px;
-            padding: 5px;
-            margin-top: 10px;
-            text-align: left;
-            outline: none;
-            font-size: 15px;
-            }
-
-            .active, .collapsible:hover {
-            background-color: #555;
-            }
-
-            .codeblock {
-                background-color: #06080D;
-            }
-
-            .content {
-            padding: 0 18px;
-            display: none;
-            overflow: hidden;
-            border: 2px #0C111C;
-            border-right-style: solid;
-            border-bottom-style: solid;
-            border-left-style: solid;
-            border-radius: 0px 0px 8px 8px;
-            background-color: #1f2937;
-            }
+                .collapsible {{
+                    background-color: #1f2937;
+                    color: white;
+                    cursor: pointer;
+                    padding: 18px;
+                    width: 100%;
+                    border: 2px #0C111C;
+                    border-right-style: solid;
+                    border-top-style: solid;
+                    border-left-style: solid;
+                    border-bottom-style: solid;
+                    border-radius: 8px 8px 8px 8px;
+                    padding: 5px;
+                    margin-top: 10px;
+                    text-align: left;
+                    outline: none;
+                    font-size: 15px;
+                }}
+
+                .active, .collapsible:hover {{
+                    background-color: #555;
+                }}
+
+                .codeblock {{
+                    background-color: #06080D;
+                }}
+
+                .content {{
+                    padding: 0 18px;
+                    display: none;
+                    overflow: hidden;
+                    border: 2px #0C111C;
+                    border-right-style: solid;
+                    border-bottom-style: solid;
+                    border-left-style: solid;
+                    border-radius: 0px 0px 8px 8px;
+                    background-color: #1f2937;
+                }}
+
+                #is-combinatorial:after {{
+                    content: "Generate all possible prompts up to a maximum of Batch count * Batch size)"
+                }}
             </style>
-        """
-
-        html += f"""
-            If the groups wont drop down click <strong onclick="check_collapsibles()" style="cursor: pointer">here</strong> to fix the issue.
-            <br/><br/>
+
+
             <h3><strong>Combinations</strong></h3>
             Choose a number of terms from a list, in this case we choose two artists: 
             <code class="codeblock">{{2$$artist1|artist2|artist3}}</code>
+
             If $$ is not provided, then 1$$ is assumed.
+
             A range can be provided:
             <code class="codeblock">{{1-3$$artist1|artist2|artist3}}</code>
             In this case, a random number of artists between 1 and 3 is chosen.
+
             <br/><br/>
+
             <h3><strong>Wildcards</strong></h3>
-        """
-        
-        html += ui_creation.probe()
-
-        html += f"""
+            {wildcard_html}
+
+			<br/>
+            If the groups wont drop down click <strong onclick="check_collapsibles()" style="cursor: pointer">here</strong> to fix the issue.
+
             <br/><br/>
+
             <code class="codeblock">WILDCARD_DIR: {WILDCARD_DIR}</code><br/>
             <small onload="check_collapsibles()">You can add more wildcards by creating a text file with one term per line and name is mywildcards.txt. Place it in {WILDCARD_DIR}. <code class="codeblock">__&#60;folder&#62;/mywildcards__</code> will then become available.</small>
         """
-        is_exhaustive = gr.Checkbox(label="Combinatorial generation", title="This is some help text", value=False)
+        is_combinatorial = gr.Checkbox(label="Combinatorial generation", title="This is some help text", value=False, elem_id="is-combinatorial")
         info = gr.HTML(html)
-        return [info, is_exhaustive]
-
-    def exhaustive_generation(self, prompt):
-        pass
-
-    def run(self, p, info, is_exhaustive):
+        return [info, is_combinatorial]
+
+    def run(self, p, info, is_combinatorial):
         fix_seed(p)
 
         original_prompt = p.prompt[0] if type(p.prompt) == list else p.prompt
         original_seed = p.seed
 
-        if not is_exhaustive:
+        if is_combinatorial:
+            prompt_generator = CombinatorialPromptGenerator(original_prompt)
+        else:
             prompt_generator = RandomPromptGenerator(original_prompt)
-        else:
-            prompt_generator = CombinatorialPromptGenerator(original_prompt)
         
         num_images = p.n_iter * p.batch_size
         all_prompts = prompt_generator.generate(num_images)
