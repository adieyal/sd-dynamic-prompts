--- conflicted
+++ resolved
@@ -17,9 +17,8 @@
 logger = logging.getLogger(__name__)
 
 WILDCARD_DIR = getattr(opts, "wildcard_dir", "scripts/wildcards")
-FOLDER_COUNT = len(str(Path(WILDCARD_DIR)).split(os.sep))
 MAX_RECURSIONS = 20
-VERSION = "0.6.0"
+VERSION = "0.7.0"
 WILDCARD_SUFFIX = "txt"
 
 re_wildcard = re.compile(r"__(.*?)__")
@@ -53,26 +52,18 @@
         except Exception as e:
             logger.exception(f"Failed to create directory {self._path}")
 
-<<<<<<< HEAD
-    def get_files(self, relative:bool=False) -> list:
-        if not self._directory_exists():
-            return []
-
-=======
     def get_files(self, relative:bool=False) -> list[Path]:
         if not self._directory_exists():
             return []
 
 
->>>>>>> e12dcdf1
         files = self._path.rglob(f"*.{WILDCARD_SUFFIX}")
         if relative:
             files = [f.relative_to(self._path) for f in files]
 
         return files
-<<<<<<< HEAD
     
-    def match_files(self, wildcard:str) -> list:
+    def match_files(self, wildcard:str) -> list[WildcardFile]:
         return [
             WildcardFile(path) for path in self._path.rglob(f"{wildcard}.{WILDCARD_SUFFIX}")
         ]
@@ -81,7 +72,7 @@
         rel_path = path.relative_to(self._path)
         return f"__{rel_path.with_suffix('')}__"
 
-    def get_wildcards(self) -> list:
+    def get_wildcards(self) -> list[str]:
         files = self.get_files(relative=True)
         wildcards = [self.path_to_wilcard(f) for f in files]
 
@@ -122,21 +113,6 @@
 
 ui_creation = UiCreation()
 
-=======
-
-    def match_files(self, wildcard:str) -> list[WildcardFile]:
-        return [
-            WildcardFile(path) for path in self._path.rglob(f"{wildcard}.{WILDCARD_SUFFIX}")
-        ]
-
-    def get_wildcards(self) -> list[str]:
-        files = self.get_files(relative=True)
-        wildcards = [f"__{path.with_suffix('')}__" for path in files]
-        return wildcards
-
-wildcard_manager = WildcardManager()
-
->>>>>>> e12dcdf1
 def replace_combinations(match):
     if match is None or len(match.groups()) == 0:
         logger.warning("Unexpected missing combination")
@@ -281,13 +257,7 @@
             <h3><strong>Wildcards</strong></h3>
         """
         
-<<<<<<< HEAD
-        #wildcards = wildcard_manager.get_wildcards()
-        html += ui_creation.probe() #"".join([f"<li>{wildcard}</li>" for wildcard in wildcards])
-=======
-        wildcards = wildcard_manager.get_wildcards()
-        html += "".join([f"<li>{wildcard}</li>" for wildcard in wildcards])
->>>>>>> e12dcdf1
+        html += ui_creation.probe()
 
         html += f"""
             <br/><br/>
