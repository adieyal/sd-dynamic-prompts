--- conflicted
+++ resolved
@@ -175,17 +175,11 @@
                 write_prompts = gr.Checkbox(
                     label="Write prompts to file", value=False, elem_id="write-prompts"
                 )
+                
+                keep_seed = gr.Checkbox(label='keep_seed -1', value=True, elem_id="keep_seed")
 
                 info = gr.HTML(html)
 
-<<<<<<< HEAD
-                use_fixed_seed = gr.Checkbox(label="Fixed seed", value=False, elem_id="is-fixed-seed")
-                write_prompts = gr.Checkbox(label="Write prompts to file", value=False, elem_id="write-prompts")
-                UNLINK_SEED_FROM_PROMPT = gr.Checkbox(label='UNLINK_SEED_FROM_PROMPT', value=True, elem_id="UNLINK_SEED_FROM_PROMPT")
-                keep_seed = gr.Checkbox(label='keep_seed -1', value=True, elem_id="keep_seed")
-                
-                info = gr.HTML(html)
-=======
                 with gr.Group():
                     with gr.Accordion("Advanced options", open=False):
                         unlink_seed_from_prompt = gr.Checkbox(
@@ -197,7 +191,6 @@
                         )
 
                         jinja_info = gr.HTML(jinja_help)
->>>>>>> 34dd5f15
 
         return [
             info,
@@ -210,13 +203,9 @@
             magic_temp_value,
             use_fixed_seed,
             write_prompts,
-<<<<<<< HEAD
-            UNLINK_SEED_FROM_PROMPT,
-            keep_seed
-=======
             unlink_seed_from_prompt,
             enable_jinja_templates,
->>>>>>> 34dd5f15
+            keep_seed
         ]
 
     def process(
@@ -232,24 +221,17 @@
         magic_temp_value,
         use_fixed_seed,
         write_prompts,
-<<<<<<< HEAD
-        UNLINK_SEED_FROM_PROMPT,
+        unlink_seed_from_prompt,
+        enable_jinja_templates,
         keep_seed
     ):
 
-        constants.UNLINK_SEED_FROM_PROMPT=UNLINK_SEED_FROM_PROMPT;
+        if not is_enabled:
+            return p
+            
         if keep_seed :
             p.seed=-1
-        
-=======
-        unlink_seed_from_prompt,
-        enable_jinja_templates,
-    ):
-
-        if not is_enabled:
-            return p
-
->>>>>>> 34dd5f15
+            
         fix_seed(p)
         
         #print(f"p.negative_prompt ; {p.negative_prompt}")
@@ -270,43 +252,14 @@
         except (ValueError, TypeError):
             combinatorial_batches = 1
 
-<<<<<<< HEAD
-        if is_combinatorial:
-            print(f"is_combinatorial ;")
-            prompt_generator = CombinatorialPromptGenerator(
-                wildcard_manager, original_prompt
-            )
-            prompt_generator = BatchedCombinatorialPromptGenerator(
-                prompt_generator, combinatorial_batches
-            )
-            
-            negative_prompt_generator = CombinatorialPromptGenerator(wildcard_manager, original_negative_prompt)
-            negative_prompt_generator = BatchedCombinatorialPromptGenerator(negative_prompt_generator, combinatorial_batches)
-        else:
-            print(f"is_combinatorial not ;")
-            prompt_generator = RandomPromptGenerator(
-                wildcard_manager, original_prompt, original_seed
-            )
-            
-            negative_prompt_generator = RandomPromptGenerator(wildcard_manager, original_negative_prompt, original_seed)
-
-        if is_magic_prompt:
-            print(f"is_magic_prompt ;")
-            prompt_generator = MagicPromptGenerator(
-                prompt_generator, magic_prompt_length, magic_temp_value
-            )
-            
-            negative_prompt_generator = MagicPromptGenerator(negative_prompt_generator, magic_prompt_length, magic_temp_value)
-
-        num_images = p.n_iter * p.batch_size
-        all_prompts = prompt_generator.generate(num_images)
-        all_negative_prompts = negative_prompt_generator.generate(1)[0]
-=======
+
         try:
             if is_feeling_lucky:
                 generator = FeelingLuckyGenerator(original_prompt)
+                negative_generator = FeelingLuckyGenerator(original_negative_prompt)
             elif enable_jinja_templates:
                 generator = new_generation(original_prompt)
+                negative_generator = new_generation(original_negative_prompt)
             else:
                 generator = old_generation(
                     original_prompt,
@@ -314,20 +267,29 @@
                     combinatorial_batches,
                     original_seed,
                 )
+                negative_generator = old_generation(
+                    original_negative_prompt,
+                    is_combinatorial,
+                    combinatorial_batches,
+                    original_seed,
+                )
 
             if is_magic_prompt:
                 generator = MagicPromptGenerator(
                     generator, magic_prompt_length, magic_temp_value
                 )
+                negative_generator = MagicPromptGenerator(
+                    negative_generator, magic_prompt_length, magic_temp_value
+                )
 
             all_prompts = generator.generate(num_images)
+            all_negative_prompts = negative_generator.generate(1)[0]
             
         except GeneratorException as e:
             logger.exception(e)
             all_prompts = [str(e)]
              
 
->>>>>>> 34dd5f15
         updated_count = len(all_prompts)
         p.n_iter = math.ceil(updated_count / p.batch_size)
 
