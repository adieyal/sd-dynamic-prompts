--- conflicted
+++ resolved
@@ -372,14 +372,12 @@
             )
 
             all_prompts = generator.generate(num_images)
-<<<<<<< HEAD
-            p.all_negative_prompts = self._negative_prompt_generator.generate(num_images)
-=======
+
             logger.debug("Printing positive prompts")
             for prompt in all_prompts:
                 logger.debug(f"Prompt: {prompt}")
-            p.negative_prompt = self._negative_prompt_generator.generate(1)[0]
->>>>>>> e10a8f88
+            #p.negative_prompt = self._negative_prompt_generator.generate(1)[0]
+            p.all_negative_prompts = self._negative_prompt_generator.generate(num_images)
             
         except GeneratorException as e:
             logger.exception(e)
