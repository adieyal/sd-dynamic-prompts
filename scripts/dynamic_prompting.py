--- conflicted
+++ resolved
@@ -19,11 +19,7 @@
 from prompts.utils import get_unique_path, slugify
 from ui import save_params, settings, wildcards_tab
 
-<<<<<<< HEAD
-VERSION = "2.4.1"
-=======
-VERSION = "2.4.0"
->>>>>>> 059bdf46
+VERSION = "2.4.2"
 
 logger = logging.getLogger(__name__)
 logger.setLevel(logging.INFO)
