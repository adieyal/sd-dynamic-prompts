--- conflicted
+++ resolved
@@ -1,15 +1,12 @@
 from __future__ import annotations
 
 import logging
-from typing import Dict, Any
+from typing import Any
 
 from modules import script_callbacks
 from modules.script_callbacks import ImageSaveParams
 from modules.shared import opts
-<<<<<<< HEAD
 from modules.generation_parameters_copypaste import parse_generation_parameters
-=======
->>>>>>> 35828110
 
 logger = logging.getLogger(__name__)
 
@@ -25,7 +22,7 @@
     except Exception:
         logger.exception("Error save metadata to image")
 
-def remove_template_from_infotext(infotext: str, parameters: Dict[str, Any]):
+def remove_template_from_infotext(infotext: str, parameters: dict[str, Any]):
     new_parameters = {}
 
     if "Prompt" in parameters and "Template:" in parameters["Prompt"]:
