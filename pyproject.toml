[tool.pytest.ini_options]
minversion = "7.0"
pythonpath = [
    "."
]

[tool.ruff]
target-version = "py310"
select = [
    "B",
    "C",
    "E",
    "F",
    "I",
    "UP",
]
ignore = [
    "C901", # Complexity
    "E501", # Line length
    "B905",
<<<<<<< HEAD
=======
]
unfixable = [
    "B007", # Loop control variable not used within the loop body
>>>>>>> 059bdf46
]<|MERGE_RESOLUTION|>--- conflicted
+++ resolved
@@ -18,10 +18,7 @@
     "C901", # Complexity
     "E501", # Line length
     "B905",
-<<<<<<< HEAD
-=======
 ]
 unfixable = [
     "B007", # Loop control variable not used within the loop body
->>>>>>> 059bdf46
 ]