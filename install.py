--- conflicted
+++ resolved
@@ -2,11 +2,7 @@
 import sys
 from pathlib import Path
 
-<<<<<<< HEAD
-import launch
-=======
 import launch  # from AUTOMATIC1111
->>>>>>> 059bdf46
 
 logger = logging.getLogger(__name__)
 
