--- conflicted
+++ resolved
@@ -1,16 +1,8 @@
 from __future__ import annotations
 
-<<<<<<< HEAD
-import importlib
-import sys
-from pathlib import Path
-=======
 import logging
->>>>>>> 8afda8b3
 
-from sd_dynamic_prompts.utils import get_logger
-
-logger = get_logger(__name__)
+logger = logging.getLogger(__name__)
 
 if __name__ == "__main__":
     from sd_dynamic_prompts.version_tools import install_requirements
