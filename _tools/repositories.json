[
  {
    "name": "Noodlesoup Prompts",
    "url": "https://raw.githubusercontent.com/WASasquatch/noodle-soup-prompts/main/nsp_pantry.json",
    "root_directory": "",
    "target_subdirectory": ""
  },
  {
    "name": "MJ Reference Wildcards",
    "url": "https://github.com/Mossbraker/mj_reference_wildcards/archive/refs/heads/main.zip",
    "root_directory": "v4",
    "target_subdirectory": "mj_reference_wildcards"
  },
  {
    "name": "DevilKKW's Wildcards",
    "url": "https://github.com/devilkkw/StableDiffusion/archive/refs/heads/main.zip",
<<<<<<< HEAD
    "subdirectory": "Wildcards",
    "target_subdirectory": "devilkkw"
=======
    "root_directory": "Wildcards",
    "target_subdirectory": "devilkkw"
  },
  {
    "name": "NAIwildcards",
    "url": "https://rentry.org/NAIwildcards/raw",
    "root_directory": "",
    "target_subdirectory": "nai"
>>>>>>> 3fc1607e
  }
]<|MERGE_RESOLUTION|>--- conflicted
+++ resolved
@@ -14,10 +14,6 @@
   {
     "name": "DevilKKW's Wildcards",
     "url": "https://github.com/devilkkw/StableDiffusion/archive/refs/heads/main.zip",
-<<<<<<< HEAD
-    "subdirectory": "Wildcards",
-    "target_subdirectory": "devilkkw"
-=======
     "root_directory": "Wildcards",
     "target_subdirectory": "devilkkw"
   },
@@ -26,6 +22,5 @@
     "url": "https://rentry.org/NAIwildcards/raw",
     "root_directory": "",
     "target_subdirectory": "nai"
->>>>>>> 3fc1607e
   }
 ]